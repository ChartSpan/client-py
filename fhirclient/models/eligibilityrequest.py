#!/usr/bin/env python
# -*- coding: utf-8 -*-
#
<<<<<<< HEAD
#  Generated from FHIR 1.4.0.8595 (http://hl7.org/fhir/StructureDefinition/EligibilityRequest) on 2016-06-26.
=======
#  Generated from FHIR 1.7.0.10061 (http://hl7.org/fhir/StructureDefinition/EligibilityRequest) on 2016-10-24.
>>>>>>> b196071c
#  2016, SMART Health IT.


from . import domainresource

class EligibilityRequest(domainresource.DomainResource):
    """ Eligibility request.
    
    This resource provides the insurance eligibility details from the insurer
    regarding a specified coverage and optionally some class of service.
    """
    
    resource_name = "EligibilityRequest"
    
    def __init__(self, jsondict=None, strict=True):
        """ Initialize all valid properties.
        
        :raises: FHIRValidationError on validation errors, unless strict is False
        :param dict jsondict: A JSON dictionary to use for initialization
        :param bool strict: If True (the default), invalid variables will raise a TypeError
        """
        
        self.benefitCategory = None
        """ Benefit Category.
        Type `Coding` (represented as `dict` in JSON). """
        
        self.benefitSubCategory = None
        """ Benefit SubCategory.
        Type `Coding` (represented as `dict` in JSON). """
        
        self.businessArrangement = None
        """ Business agreement.
        Type `str`. """
        
        self.coverage = None
        """ Insurance or medical plan.
        Type `FHIRReference` referencing `Coverage` (represented as `dict` in JSON). """
        
        self.created = None
        """ Creation date.
        Type `FHIRDate` (represented as `str` in JSON). """
        
        self.enterer = None
        """ Author.
        Type `FHIRReference` referencing `Practitioner` (represented as `dict` in JSON). """
        
        self.facility = None
        """ Servicing Facility.
        Type `FHIRReference` referencing `Location` (represented as `dict` in JSON). """
        
        self.identifier = None
        """ Business Identifier.
        List of `Identifier` items (represented as `dict` in JSON). """
        
<<<<<<< HEAD
        self.insurerIdentifier = None
        """ Target.
        Type `Identifier` (represented as `dict` in JSON). """
        
        self.insurerReference = None
        """ Target.
        Type `FHIRReference` referencing `Organization` (represented as `dict` in JSON). """
        
        self.organizationIdentifier = None
        """ Responsible organization.
        Type `Identifier` (represented as `dict` in JSON). """
=======
        self.insurer = None
        """ Target.
        Type `FHIRReference` referencing `Organization` (represented as `dict` in JSON). """
>>>>>>> b196071c
        
        self.organization = None
        """ Responsible organization.
        Type `FHIRReference` referencing `Organization` (represented as `dict` in JSON). """
        
        self.originalRuleset = None
        """ Original version.
        Type `Coding` (represented as `dict` in JSON). """
        
        self.patient = None
        """ The subject of the Products and Services.
        Type `FHIRReference` referencing `Patient` (represented as `dict` in JSON). """
        
        self.priority = None
        """ Desired processing priority.
        Type `Coding` (represented as `dict` in JSON). """
        
        self.provider = None
        """ Responsible practitioner.
        Type `FHIRReference` referencing `Practitioner` (represented as `dict` in JSON). """
        
        self.ruleset = None
        """ Resource version.
        Type `Coding` (represented as `dict` in JSON). """
        
        self.servicedDate = None
        """ Estimated date or dates of Service.
        Type `FHIRDate` (represented as `str` in JSON). """
        
        self.servicedPeriod = None
        """ Estimated date or dates of Service.
        Type `Period` (represented as `dict` in JSON). """
        
        self.status = None
        """ active | cancelled | draft | entered-in-error.
        Type `str`. """
        
        super(EligibilityRequest, self).__init__(jsondict=jsondict, strict=strict)
    
    def elementProperties(self):
        js = super(EligibilityRequest, self).elementProperties()
        js.extend([
            ("benefitCategory", "benefitCategory", coding.Coding, False, None, False),
            ("benefitSubCategory", "benefitSubCategory", coding.Coding, False, None, False),
            ("businessArrangement", "businessArrangement", str, False, None, False),
            ("coverage", "coverage", fhirreference.FHIRReference, False, None, False),
            ("created", "created", fhirdate.FHIRDate, False, None, False),
            ("enterer", "enterer", fhirreference.FHIRReference, False, None, False),
            ("facility", "facility", fhirreference.FHIRReference, False, None, False),
            ("identifier", "identifier", identifier.Identifier, True, None, False),
<<<<<<< HEAD
            ("insurerIdentifier", "insurerIdentifier", identifier.Identifier, False, "insurer", False),
            ("insurerReference", "insurerReference", fhirreference.FHIRReference, False, "insurer", False),
            ("organizationIdentifier", "organizationIdentifier", identifier.Identifier, False, "organization", False),
            ("organizationReference", "organizationReference", fhirreference.FHIRReference, False, "organization", False),
=======
            ("insurer", "insurer", fhirreference.FHIRReference, False, None, False),
            ("organization", "organization", fhirreference.FHIRReference, False, None, False),
>>>>>>> b196071c
            ("originalRuleset", "originalRuleset", coding.Coding, False, None, False),
            ("patient", "patient", fhirreference.FHIRReference, False, None, False),
            ("priority", "priority", coding.Coding, False, None, False),
            ("provider", "provider", fhirreference.FHIRReference, False, None, False),
            ("ruleset", "ruleset", coding.Coding, False, None, False),
            ("servicedDate", "servicedDate", fhirdate.FHIRDate, False, "serviced", False),
            ("servicedPeriod", "servicedPeriod", period.Period, False, "serviced", False),
            ("status", "status", str, False, None, True),
        ])
        return js


from . import coding
from . import fhirdate
from . import fhirreference
from . import identifier
from . import period<|MERGE_RESOLUTION|>--- conflicted
+++ resolved
@@ -1,11 +1,7 @@
 #!/usr/bin/env python
 # -*- coding: utf-8 -*-
 #
-<<<<<<< HEAD
-#  Generated from FHIR 1.4.0.8595 (http://hl7.org/fhir/StructureDefinition/EligibilityRequest) on 2016-06-26.
-=======
 #  Generated from FHIR 1.7.0.10061 (http://hl7.org/fhir/StructureDefinition/EligibilityRequest) on 2016-10-24.
->>>>>>> b196071c
 #  2016, SMART Health IT.
 
 
@@ -60,23 +56,9 @@
         """ Business Identifier.
         List of `Identifier` items (represented as `dict` in JSON). """
         
-<<<<<<< HEAD
-        self.insurerIdentifier = None
-        """ Target.
-        Type `Identifier` (represented as `dict` in JSON). """
-        
-        self.insurerReference = None
-        """ Target.
-        Type `FHIRReference` referencing `Organization` (represented as `dict` in JSON). """
-        
-        self.organizationIdentifier = None
-        """ Responsible organization.
-        Type `Identifier` (represented as `dict` in JSON). """
-=======
         self.insurer = None
         """ Target.
         Type `FHIRReference` referencing `Organization` (represented as `dict` in JSON). """
->>>>>>> b196071c
         
         self.organization = None
         """ Responsible organization.
@@ -127,15 +109,8 @@
             ("enterer", "enterer", fhirreference.FHIRReference, False, None, False),
             ("facility", "facility", fhirreference.FHIRReference, False, None, False),
             ("identifier", "identifier", identifier.Identifier, True, None, False),
-<<<<<<< HEAD
-            ("insurerIdentifier", "insurerIdentifier", identifier.Identifier, False, "insurer", False),
-            ("insurerReference", "insurerReference", fhirreference.FHIRReference, False, "insurer", False),
-            ("organizationIdentifier", "organizationIdentifier", identifier.Identifier, False, "organization", False),
-            ("organizationReference", "organizationReference", fhirreference.FHIRReference, False, "organization", False),
-=======
             ("insurer", "insurer", fhirreference.FHIRReference, False, None, False),
             ("organization", "organization", fhirreference.FHIRReference, False, None, False),
->>>>>>> b196071c
             ("originalRuleset", "originalRuleset", coding.Coding, False, None, False),
             ("patient", "patient", fhirreference.FHIRReference, False, None, False),
             ("priority", "priority", coding.Coding, False, None, False),
