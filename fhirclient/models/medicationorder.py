--- conflicted
+++ resolved
@@ -1,11 +1,7 @@
 #!/usr/bin/env python
 # -*- coding: utf-8 -*-
 #
-<<<<<<< HEAD
-#  Generated from FHIR 1.4.0.8595 (http://hl7.org/fhir/StructureDefinition/MedicationOrder) on 2016-06-26.
-=======
 #  Generated from FHIR 1.7.0.10061 (http://hl7.org/fhir/StructureDefinition/MedicationOrder) on 2016-10-24.
->>>>>>> b196071c
 #  2016, SMART Health IT.
 
 
@@ -31,8 +27,6 @@
         :param bool strict: If True (the default), invalid variables will raise a TypeError
         """
         
-<<<<<<< HEAD
-=======
         self.basedOn = None
         """ What request fulfills.
         List of `FHIRReference` items referencing `Request` (represented as `dict` in JSON). """
@@ -41,7 +35,6 @@
         """ Type of medication usage.
         Type `str`. """
         
->>>>>>> b196071c
         self.dateWritten = None
         """ When prescription was initially authorized.
         Type `FHIRDate` (represented as `str` in JSON). """
@@ -64,11 +57,7 @@
         
         self.eventHistory = None
         """ A list of events of interest in the lifecycle.
-<<<<<<< HEAD
-        List of `MedicationOrderEventHistory` items (represented as `dict` in JSON). """
-=======
         List of `FHIRReference` items referencing `Provenance` (represented as `dict` in JSON). """
->>>>>>> b196071c
         
         self.identifier = None
         """ External identifier.
@@ -128,21 +117,14 @@
     def elementProperties(self):
         js = super(MedicationOrder, self).elementProperties()
         js.extend([
-<<<<<<< HEAD
-=======
             ("basedOn", "basedOn", fhirreference.FHIRReference, True, None, False),
             ("category", "category", str, False, None, False),
->>>>>>> b196071c
             ("dateWritten", "dateWritten", fhirdate.FHIRDate, False, None, False),
             ("definition", "definition", fhirreference.FHIRReference, True, None, False),
             ("dispenseRequest", "dispenseRequest", MedicationOrderDispenseRequest, False, None, False),
             ("dosageInstruction", "dosageInstruction", dosageinstruction.DosageInstruction, True, None, False),
             ("encounter", "encounter", fhirreference.FHIRReference, False, None, False),
-<<<<<<< HEAD
-            ("eventHistory", "eventHistory", MedicationOrderEventHistory, True, None, False),
-=======
             ("eventHistory", "eventHistory", fhirreference.FHIRReference, True, None, False),
->>>>>>> b196071c
             ("identifier", "identifier", identifier.Identifier, True, None, False),
             ("medicationCodeableConcept", "medicationCodeableConcept", codeableconcept.CodeableConcept, False, "medication", True),
             ("medicationReference", "medicationReference", fhirreference.FHIRReference, False, "medication", True),
@@ -211,170 +193,6 @@
         return js
 
 
-<<<<<<< HEAD
-class MedicationOrderDosageInstruction(backboneelement.BackboneElement):
-    """ How medication should be taken.
-    
-    Indicates how the medication is to be used by the patient.
-    """
-    
-    resource_name = "MedicationOrderDosageInstruction"
-    
-    def __init__(self, jsondict=None, strict=True):
-        """ Initialize all valid properties.
-        
-        :raises: FHIRValidationError on validation errors, unless strict is False
-        :param dict jsondict: A JSON dictionary to use for initialization
-        :param bool strict: If True (the default), invalid variables will raise a TypeError
-        """
-        
-        self.additionalInstructions = None
-        """ Supplemental instructions - e.g. "with meals".
-        List of `CodeableConcept` items (represented as `dict` in JSON). """
-        
-        self.asNeededBoolean = None
-        """ Take "as needed" (for x).
-        Type `bool`. """
-        
-        self.asNeededCodeableConcept = None
-        """ Take "as needed" (for x).
-        Type `CodeableConcept` (represented as `dict` in JSON). """
-        
-        self.doseQuantity = None
-        """ Amount of medication per dose.
-        Type `Quantity` referencing `SimpleQuantity` (represented as `dict` in JSON). """
-        
-        self.doseRange = None
-        """ Amount of medication per dose.
-        Type `Range` (represented as `dict` in JSON). """
-        
-        self.maxDosePerAdministration = None
-        """ Upper limit on medication per administration.
-        Type `Quantity` referencing `SimpleQuantity` (represented as `dict` in JSON). """
-        
-        self.maxDosePerLifetime = None
-        """ Upper limit on medication per lifetime of the patient.
-        Type `Quantity` referencing `SimpleQuantity` (represented as `dict` in JSON). """
-        
-        self.maxDosePerPeriod = None
-        """ Upper limit on medication per unit of time.
-        Type `Ratio` (represented as `dict` in JSON). """
-        
-        self.method = None
-        """ Technique for administering medication.
-        Type `CodeableConcept` (represented as `dict` in JSON). """
-        
-        self.rateQuantity = None
-        """ Amount of medication per unit of time.
-        Type `Quantity` referencing `SimpleQuantity` (represented as `dict` in JSON). """
-        
-        self.rateRange = None
-        """ Amount of medication per unit of time.
-        Type `Range` (represented as `dict` in JSON). """
-        
-        self.rateRatio = None
-        """ Amount of medication per unit of time.
-        Type `Ratio` (represented as `dict` in JSON). """
-        
-        self.route = None
-        """ How drug should enter body.
-        Type `CodeableConcept` (represented as `dict` in JSON). """
-        
-        self.siteCodeableConcept = None
-        """ Body site to administer to.
-        Type `CodeableConcept` (represented as `dict` in JSON). """
-        
-        self.siteReference = None
-        """ Body site to administer to.
-        Type `FHIRReference` referencing `BodySite` (represented as `dict` in JSON). """
-        
-        self.text = None
-        """ Free text dosage instructions e.g. SIG.
-        Type `str`. """
-        
-        self.timing = None
-        """ When medication should be administered.
-        Type `Timing` (represented as `dict` in JSON). """
-        
-        super(MedicationOrderDosageInstruction, self).__init__(jsondict=jsondict, strict=strict)
-    
-    def elementProperties(self):
-        js = super(MedicationOrderDosageInstruction, self).elementProperties()
-        js.extend([
-            ("additionalInstructions", "additionalInstructions", codeableconcept.CodeableConcept, True, None, False),
-            ("asNeededBoolean", "asNeededBoolean", bool, False, "asNeeded", False),
-            ("asNeededCodeableConcept", "asNeededCodeableConcept", codeableconcept.CodeableConcept, False, "asNeeded", False),
-            ("doseQuantity", "doseQuantity", quantity.Quantity, False, "dose", False),
-            ("doseRange", "doseRange", range.Range, False, "dose", False),
-            ("maxDosePerAdministration", "maxDosePerAdministration", quantity.Quantity, False, None, False),
-            ("maxDosePerLifetime", "maxDosePerLifetime", quantity.Quantity, False, None, False),
-            ("maxDosePerPeriod", "maxDosePerPeriod", ratio.Ratio, False, None, False),
-            ("method", "method", codeableconcept.CodeableConcept, False, None, False),
-            ("rateQuantity", "rateQuantity", quantity.Quantity, False, "rate", False),
-            ("rateRange", "rateRange", range.Range, False, "rate", False),
-            ("rateRatio", "rateRatio", ratio.Ratio, False, "rate", False),
-            ("route", "route", codeableconcept.CodeableConcept, False, None, False),
-            ("siteCodeableConcept", "siteCodeableConcept", codeableconcept.CodeableConcept, False, "site", False),
-            ("siteReference", "siteReference", fhirreference.FHIRReference, False, "site", False),
-            ("text", "text", str, False, None, False),
-            ("timing", "timing", timing.Timing, False, None, False),
-        ])
-        return js
-
-
-class MedicationOrderEventHistory(backboneelement.BackboneElement):
-    """ A list of events of interest in the lifecycle.
-    
-    A summary of the events of interest that have occurred as the request is
-    processed; e.g. when the order was verified or when it was completed.
-    """
-    
-    resource_name = "MedicationOrderEventHistory"
-    
-    def __init__(self, jsondict=None, strict=True):
-        """ Initialize all valid properties.
-        
-        :raises: FHIRValidationError on validation errors, unless strict is False
-        :param dict jsondict: A JSON dictionary to use for initialization
-        :param bool strict: If True (the default), invalid variables will raise a TypeError
-        """
-        
-        self.action = None
-        """ Action taken (e.g. verify, discontinue).
-        Type `CodeableConcept` (represented as `dict` in JSON). """
-        
-        self.actor = None
-        """ Who took the action.
-        Type `FHIRReference` referencing `Practitioner` (represented as `dict` in JSON). """
-        
-        self.dateTime = None
-        """ The date at which the event happened.
-        Type `FHIRDate` (represented as `str` in JSON). """
-        
-        self.reason = None
-        """ Reason the action was taken.
-        Type `CodeableConcept` (represented as `dict` in JSON). """
-        
-        self.status = None
-        """ active | on-hold | completed | entered-in-error | stopped | draft.
-        Type `str`. """
-        
-        super(MedicationOrderEventHistory, self).__init__(jsondict=jsondict, strict=strict)
-    
-    def elementProperties(self):
-        js = super(MedicationOrderEventHistory, self).elementProperties()
-        js.extend([
-            ("action", "action", codeableconcept.CodeableConcept, False, None, False),
-            ("actor", "actor", fhirreference.FHIRReference, False, None, False),
-            ("dateTime", "dateTime", fhirdate.FHIRDate, False, None, True),
-            ("reason", "reason", codeableconcept.CodeableConcept, False, None, False),
-            ("status", "status", str, False, None, True),
-        ])
-        return js
-
-
-=======
->>>>>>> b196071c
 class MedicationOrderSubstitution(backboneelement.BackboneElement):
     """ Any restrictions on medication substitution.
     
@@ -416,10 +234,7 @@
 
 from . import annotation
 from . import codeableconcept
-<<<<<<< HEAD
-=======
 from . import dosageinstruction
->>>>>>> b196071c
 from . import duration
 from . import fhirdate
 from . import fhirreference
